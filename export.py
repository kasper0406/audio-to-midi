from pathlib import Path

import equinox as eqx
import jax
import equinox.internal as eqxi
import jax
from jax._src.lib.mlir import ir
from jax._src.interpreters import mlir as jax_mlir
from jax.export import export

from infer import load_newest_checkpoint
<<<<<<< HEAD
=======
from model import model_config
from audio_to_midi_dataset import AudioToMidiDatasetLoader
from functools import partial
>>>>>>> 149ceb5f
import jax.numpy as jnp

import coremltools as ct
from stablehlo_coreml.converter import convert
from stablehlo_coreml import DEFAULT_HLO_PIPELINE

# TODO: Figure out a way to not hardcode this
SAMPLE_RATE = 32_000
DURATION = 2.0


def export_model_to_coreml(model, state):
    context = jax_mlir.make_ir_context()
    input_sample_count = int(DURATION * SAMPLE_RATE)
    example_samples = jnp.zeros((2, input_sample_count))

    @jax.jit
    def infer_fn(samples):
        return eqxi.finalise_fn(model.predict)(state, samples)

    jax_exported = export(infer_fn)(example_samples)
    hlo_module = ir.Module.parse(jax_exported.mlir_module(), context=context)

    mil_program = convert(hlo_module, minimum_deployment_target=ct.target.iOS18)
    coreml_model = ct.convert(
        mil_program,
        source="milinternal",
        minimum_deployment_target=ct.target.iOS18,
        pass_pipeline=DEFAULT_HLO_PIPELINE,
    )

    # Kind of hacky output renaming, but better here then in the app...
    # spec = coreml_model.get_spec()
    # ct.utils.rename_feature(spec, "Identity", "logits")
    # ct.utils.rename_feature(spec, "Identity_1", "probs")
    # coreml_model = ct.models.model.MLModel(spec, weights_dir=coreml_model.weights_dir)

    coreml_model.save("Audio2Midi.mlpackage")


if __name__ == "__main__":
    jax.config.update('jax_default_prng_impl', 'unsafe_rbg')

    current_directory = Path(__file__).resolve().parent
    checkpoint_path = current_directory / "audio_to_midi_checkpoints"
    model, state = load_newest_checkpoint(
        checkpoint_path,
        model_replication=False  # Disable model sharding as it is not supported by coremlutils
    )

    print("Exporting the model itself...")
<<<<<<< HEAD
    export_model_to_coreml(model, state)

    print("Done exporting model!")
=======
    export_model_to_coreml(model, state)
>>>>>>> 149ceb5f
<|MERGE_RESOLUTION|>--- conflicted
+++ resolved
@@ -9,12 +9,7 @@
 from jax.export import export
 
 from infer import load_newest_checkpoint
-<<<<<<< HEAD
-=======
 from model import model_config
-from audio_to_midi_dataset import AudioToMidiDatasetLoader
-from functools import partial
->>>>>>> 149ceb5f
 import jax.numpy as jnp
 
 import coremltools as ct
@@ -66,10 +61,6 @@
     )
 
     print("Exporting the model itself...")
-<<<<<<< HEAD
     export_model_to_coreml(model, state)
 
-    print("Done exporting model!")
-=======
-    export_model_to_coreml(model, state)
->>>>>>> 149ceb5f
+    print("Done exporting model!")